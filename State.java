--- conflicted
+++ resolved
@@ -111,12 +111,6 @@
             this.value = computeBoardValue();
             return this.value;
         } else {
-<<<<<<< HEAD
-            int bestValue = (player == ai) ? Integer.MIN_VALUE : Integer.MAX_VALUE;
-            for (State child : children.values()) {
-                child.computeMinimax();
-                bestValue = preferredValue(bestValue, child.value);
-=======
             if (player == ai) {
                 int maxVal = Integer.MIN_VALUE;
                 for (State child : children.values()) {
@@ -127,8 +121,7 @@
                         break;
                     }
                 }
-                this.value = maxVal;
-                return this.value;
+                return maxVal;
             } else {
                 int minVal = Integer.MAX_VALUE;
                 for (State child : children.values()) {
@@ -139,11 +132,8 @@
                         break;
                     }
                 }
-                this.value = minVal;
-                return this.value;
->>>>>>> bfdc1baf
+                return minVal;
             }
-            this.value = bestValue;
         }
     }
     
